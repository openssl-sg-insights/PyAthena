# -*- coding: utf-8 -*-
import re
from distutils.util import strtobool

import botocore
<<<<<<< HEAD
import tenacity
from sqlalchemy import Integer, exc, schema, types, util
=======
from sqlalchemy import exc, schema, types, util
>>>>>>> a7784072
from sqlalchemy.engine import Engine, reflection
from sqlalchemy.engine.default import DefaultDialect
from sqlalchemy.exc import NoSuchTableError
from sqlalchemy.sql.compiler import (
    DDLCompiler,
    GenericTypeCompiler,
    IdentifierPreparer,
    SQLCompiler,
)

import pyathena


class UniversalSet(object):
    """UniversalSet

    https://github.com/dropbox/PyHive/blob/master/pyhive/common.py"""

    def __contains__(self, item):
        return True


class AthenaDMLIdentifierPreparer(IdentifierPreparer):
    """PrestoIdentifierPreparer

    https://github.com/dropbox/PyHive/blob/master/pyhive/sqlalchemy_presto.py"""

    reserved_words = UniversalSet()


class AthenaDDLIdentifierPreparer(IdentifierPreparer):
    def __init__(
        self,
        dialect,
        initial_quote="`",
        final_quote=None,
        escape_quote="`",
        quote_case_sensitive_collations=True,
        omit_schema=False,
    ):
        super(AthenaDDLIdentifierPreparer, self).__init__(
            dialect=dialect,
            initial_quote=initial_quote,
            final_quote=final_quote,
            escape_quote=escape_quote,
            quote_case_sensitive_collations=quote_case_sensitive_collations,
            omit_schema=omit_schema,
        )


class AthenaStatementCompiler(SQLCompiler):
    """PrestoCompiler

    https://github.com/dropbox/PyHive/blob/master/pyhive/sqlalchemy_presto.py"""

    def visit_char_length_func(self, fn, **kw):
        return f"length{self.function_argspec(fn, **kw)}"

    def limit_clause(self, select, **kw):
        text = ""
        if select._offset_clause is not None:
            text += " OFFSET " + self.process(select._offset_clause, **kw)
        if select._limit_clause is not None:
            text += "\n LIMIT " + self.process(select._limit_clause, **kw)
        return text


class AthenaTypeCompiler(GenericTypeCompiler):
    def visit_FLOAT(self, type_, **kw):
        return self.visit_REAL(type_, **kw)

    def visit_REAL(self, type_, **kw):
        return "DOUBLE"

    def visit_NUMERIC(self, type_, **kw):
        return self.visit_DECIMAL(type_, **kw)

    def visit_DECIMAL(self, type_, **kw):
        if type_.precision is None:
            return "DECIMAL"
        elif type_.scale is None:
            return "DECIMAL(%(precision)s)" % {"precision": type_.precision}
        else:
            return "DECIMAL(%(precision)s, %(scale)s)" % {
                "precision": type_.precision,
                "scale": type_.scale,
            }

    def visit_INTEGER(self, type_, **kw):
        return "INTEGER"

    def visit_SMALLINT(self, type_, **kw):
        return "SMALLINT"

    def visit_BIGINT(self, type_, **kw):
        return "BIGINT"

    def visit_TIMESTAMP(self, type_, **kw):
        return "TIMESTAMP"

    def visit_DATETIME(self, type_, **kw):
        return self.visit_TIMESTAMP(type_, **kw)

    def visit_DATE(self, type_, **kw):
        return "DATE"

    def visit_TIME(self, type_, **kw):
        raise exc.CompileError("Data type `{0}` is not supported".format(type_))

    def visit_CLOB(self, type_, **kw):
        return self.visit_BINARY(type_, **kw)

    def visit_NCLOB(self, type_, **kw):
        return self.visit_BINARY(type_, **kw)

    def visit_CHAR(self, type_, **kw):
        if type_.length:
            return self._render_string_type(type_, "CHAR")
        return "STRING"

    def visit_NCHAR(self, type_, **kw):
        if type_.length:
            return self._render_string_type(type_, "CHAR")
        return "STRING"

    def visit_VARCHAR(self, type_, **kw):
        if type_.length:
            return self._render_string_type(type_, "VARCHAR")
        return "STRING"

    def visit_NVARCHAR(self, type_, **kw):
        if type_.length:
            return self._render_string_type(type_, "VARCHAR")
        return "STRING"

    def visit_TEXT(self, type_, **kw):
        return "STRING"

    def visit_BLOB(self, type_, **kw):
        return self.visit_BINARY(type_, **kw)

    def visit_BINARY(self, type_, **kw):
        return "BINARY"

    def visit_VARBINARY(self, type_, **kw):
        return self.visit_BINARY(type_, **kw)

    def visit_BOOLEAN(self, type_, **kw):
        return "BOOLEAN"


class AthenaDDLCompiler(DDLCompiler):
    @property
    def preparer(self):
        return self._preparer

    @preparer.setter
    def preparer(self, value):
        pass

    def __init__(
        self,
        dialect,
        statement,
        schema_translate_map=None,
        compile_kwargs=util.immutabledict(),
    ):
        self._preparer = AthenaDDLIdentifierPreparer(dialect)
        super(AthenaDDLCompiler, self).__init__(
            dialect=dialect,
            statement=statement,
            schema_translate_map=schema_translate_map,
            compile_kwargs=compile_kwargs,
        )

    def _escape_comment(self, value, dialect):
        value = value.replace("\\", "\\\\").replace("'", r"\'")
        # DDL statements raise a KeyError if the placeholders aren't escaped
        if dialect.identifier_preparer._double_percents:
            value = value.replace("%", "%%")
        return f"'{value}'"

    def visit_check_constraint(self, constraint, **kw):
        return None

    def visit_column_check_constraint(self, constraint, **kw):
        return None

    def visit_foreign_key_constraint(self, constraint, **kw):
        return None

    def visit_primary_key_constraint(self, constraint, **kw):
        return None

    def visit_unique_constraint(self, constraint, **kw):
        return None

    def get_column_specification(self, column, **kwargs):
        if isinstance(column.type, (types.Integer, types.INTEGER, types.INT)):
            # https://docs.aws.amazon.com/athena/latest/ug/create-table.html
            # In Data Definition Language (DDL) queries like CREATE TABLE,
            # use the int keyword to represent an integer
            type_ = "INT"
        else:
            type_ = self.dialect.type_compiler.process(
                column.type, type_expression=column
            )
        colspec = self.preparer.format_column(column) + " " + type_

        comment = ""
        if column.comment:
            comment += " COMMENT "
            comment += self._escape_comment(column.comment, self.dialect)

        return f"{colspec}{comment}"

    def visit_create_table(self, create, **kwargs):
        table = create.element
        preparer = self.preparer

        text = "\nCREATE EXTERNAL TABLE "
        if create.if_not_exists:
            text += "IF NOT EXISTS "
        text += preparer.format_table(table) + " ("

        separator = "\n"
        for create_column in create.columns:
            column = create_column.element
            try:
                processed = self.process(create_column)
                if processed is not None:
                    text += separator
                    separator = ",\n"
                    text += "\t" + processed
            except exc.CompileError as ce:
                util.raise_(
                    exc.CompileError(
                        util.u(
                            f"(in table '{table.description}', column '{column.name}'): "
                            f"{ce.args[0]}"
                        )
                    ),
                    from_=ce,
                )

        text += f"\n)\n{self.post_create_table(table)}\n\n"
        return text

    def post_create_table(self, table):
        dialect_opts = table.dialect_options["awsathena"]
        raw_connection = (
            table.bind.raw_connection()
            if hasattr(table, "bind") and table.bind
            else None
        )
        text = ""

        if table.comment:
            text += (
                "COMMENT " + self._escape_comment(table.comment, self.dialect) + "\n"
            )

        # TODO Supports orc, avro, json, csv or tsv format
        text += "STORED AS PARQUET\n"

        if dialect_opts["location"]:
            location = dialect_opts["location"]
            location += "/" if not location.endswith("/") else ""
        elif raw_connection:
            base_location = (
                raw_connection._kwargs["s3_dir"]
                if "s3_dir" in raw_connection._kwargs
                else raw_connection.s3_staging_dir
            )
            schema = table.schema if table.schema else raw_connection.schema_name
            location = f"{base_location}{schema}/{table.name}/"
        else:
            location = None
        if not location:
            if raw_connection:
                raise exc.CompileError(
                    "`s3_dir` or `s3_staging_dir` parameter is required "
                    "in the connection string"
                )
            else:
                raise exc.CompileError(
                    "The location of the table should be specified "
                    "by the dialect keyword argument `awsathena_location`"
                )
        text += f"LOCATION '{location}'\n"

        if dialect_opts["compression"]:
            compression = dialect_opts["compression"]
        elif raw_connection:
            raw_connection = table.bind.raw_connection()
            compression = raw_connection._kwargs.get("compression")
        else:
            compression = None
        if compression:
            text += f"TBLPROPERTIES ('parquet.compress'='{compression.upper()}')\n"

        return text


class AthenaDialect(DefaultDialect):

    name = "awsathena"
    preparer = AthenaDMLIdentifierPreparer
    statement_compiler = AthenaStatementCompiler
    ddl_compiler = AthenaDDLCompiler
    type_compiler = AthenaTypeCompiler
    default_paramstyle = pyathena.paramstyle
    supports_alter = False
    supports_pk_autoincrement = False
    supports_default_values = False
    supports_empty_insert = False
    supports_multivalues_insert = True
    supports_native_decimal = True
    supports_native_boolean = True
    supports_unicode_statements = True
    supports_unicode_binds = True
    returns_unicode_strings = True
    description_encoding = None
    postfetch_lastrowid = False
    construct_arguments = [
        (
            schema.Table,
            {
                "location": None,
                "compression": None,
            },
        ),
    ]

    _pattern_column_type = re.compile(r"^([a-zA-Z]+)(?:$|[\(|<](.+)[\)|>]$)")

    @classmethod
    def dbapi(cls):
        return pyathena

    def _raw_connection(self, connection):
        if isinstance(connection, Engine):
            return connection.raw_connection()
        return connection.connection

    def create_connect_args(self, url):
        # Connection string format:
        #   awsathena+rest://
        #   {aws_access_key_id}:{aws_secret_access_key}@athena.{region_name}.amazonaws.com:443/
        #   {schema_name}?s3_staging_dir={s3_staging_dir}&...
        opts = self._create_connect_args(url)
        return [[], opts]

    def _create_connect_args(self, url):
        opts = {
            "aws_access_key_id": url.username if url.username else None,
            "aws_secret_access_key": url.password if url.password else None,
            "region_name": re.sub(
                r"^athena\.([a-z0-9-]+)\.amazonaws\.(com|com.cn)$", r"\1", url.host
            ),
            "schema_name": url.database if url.database else "default",
        }
        opts.update(url.query)
        if "verify" in opts:
            verify = opts["verify"]
            try:
                verify = bool(strtobool(verify))
            except ValueError:
                # Probably a file name of the CA cert bundle to use
                pass
            opts.update({"verify": verify})
        if "duration_seconds" in opts:
            opts.update({"duration_seconds": int(url.query["duration_seconds"])})
        if "poll_interval" in opts:
            opts.update({"poll_interval": float(url.query["poll_interval"])})
        if "kill_on_interrupt" in opts:
            opts.update(
                {"kill_on_interrupt": bool(strtobool(url.query["kill_on_interrupt"]))}
            )
        return opts

    @reflection.cache
    def get_schema_names(self, connection, **kw):
        query = """
                SELECT schema_name
                FROM information_schema.schemata
                WHERE schema_name NOT IN ('information_schema')
                """
        return [row.schema_name for row in connection.execute(query).fetchall()]

    @reflection.cache
    def _get_table(self, connection, table_name, schema=None, **kw):
        raw_connection = self._raw_connection(connection)
        schema = schema if schema else raw_connection.schema_name
        with raw_connection.connection.cursor() as cursor:
            try:
                return cursor._get_table_metadata(table_name, schema_name=schema)
            except pyathena.error.OperationalError as exc:
                cause = exc.__cause__
                if (
                    isinstance(cause, botocore.exceptions.ClientError)
                    and cause.response["Error"]["Code"] == "MetadataException"
                ):
                    raise NoSuchTableError(table_name) from exc
                raise

    @reflection.cache
    def _get_tables(self, connection, schema=None, **kw):
        raw_connection = self._raw_connection(connection)
        schema = schema if schema else raw_connection.schema_name
        tables = []
        next_token = None
        with raw_connection.connection.cursor() as cursor:
            while True:
                next_token, response = cursor._list_table_metadata(
                    schema_name=schema, next_token=next_token
                )
                tables.extend(response)
                if not next_token:
                    break
        return tables

    def get_table_names(self, connection, schema=None, **kw):
        tables = self._get_tables(connection, schema, **kw)
        # In Athena, only EXTERNAL_TABLE is supported.
        # https://docs.aws.amazon.com/athena/latest/APIReference/API_TableMetadata.html
        return [t.name for t in tables if t.table_type == "EXTERNAL_TABLE"]

    def get_view_names(self, connection, schema=None, **kw):
        tables = self._get_tables(connection, schema, **kw)
        return [t.name for t in tables if t.table_type == "VIRTUAL_VIEW"]

    def get_table_comment(self, connection, table_name, schema=None, **kw):
        metadata = self._get_table(connection, table_name, schema=schema, **kw)
        return {"text": metadata.comment}

    def get_table_options(self, connection, table_name, schema=None, **kw):
        metadata = self._get_table(connection, table_name, schema=schema, **kw)
        return {
            "awsathena_location": metadata.location,
            "awsathena_compression": metadata.compression,
        }

    def has_table(self, connection, table_name, schema=None, **kw):
        try:
            columns = self.get_columns(connection, table_name, schema)
            return True if columns else False
        except NoSuchTableError:
            return False

    @reflection.cache
    def get_columns(self, connection, table_name, schema=None, **kw):
<<<<<<< HEAD
        raw_connection = self._raw_connection(connection)
        schema = schema if schema else raw_connection.schema_name
        query = f"""
                SELECT
                  table_schema,
                  table_name,
                  column_name,
                  data_type,
                  is_nullable,
                  column_default,
                  ordinal_position,
                  comment
                FROM information_schema.columns
                WHERE table_schema = '{schema}'
                AND table_name = '{table_name}'
                """
        retry_config = raw_connection.retry_config
        retry = tenacity.Retrying(
            retry=retry_if_exception(
                lambda exc: self._retry_if_data_catalog_exception(  # type: ignore
                    exc, schema, table_name
                )
            ),
            stop=stop_after_attempt(retry_config.attempt),
            wait=wait_exponential(
                multiplier=retry_config.multiplier,
                max=retry_config.max_delay,
                exp_base=retry_config.exponential_base,
            ),
            reraise=True,
        )
        try:
            return [
                {
                    "name": row.column_name,
                    "type": _TYPE_MAPPINGS.get(
                        self._get_column_type(row.data_type), NULLTYPE
                    ),
                    "nullable": True if row.is_nullable == "YES" else False,
                    "default": row.column_default
                    if not self._is_nan(row.column_default)
                    else None,
                    "ordinal_position": row.ordinal_position,
                    "comment": row.comment,
                }
                for row in retry(connection.execute, query).fetchall()
            ]
        except OperationalError as e:
            if not self._retry_if_data_catalog_exception(e, schema, table_name):
                raise NoSuchTableError(table_name) from e
            else:
                raise e

    def _retry_if_data_catalog_exception(self, exc, schema, table_name):
        if not isinstance(exc, OperationalError):
            return False

        match = self._pattern_data_catlog_exception.search(str(exc))
        if match and (
            match.group("schema") == schema or match.group("table") == table_name
        ):
            return False
        return True
=======
        metadata = self._get_table(connection, table_name, schema=schema, **kw)
        return [
            {
                "name": c.name,
                "type": self._get_column_type(c.type),
                "nullable": True,
                "default": None,
                "autoincrement": False,
                "comment": c.comment,
            }
            for c in metadata.columns
        ]
>>>>>>> a7784072

    def _get_column_type(self, type_):
        match = self._pattern_column_type.match(type_)
        if match:
            name = match.group(1).lower()
            length = match.group(2)
        else:
            name = type_.lower()
            length = None

        args = []
        if name in ["boolean"]:
            col_type = types.BOOLEAN
        elif name in ["float", "double", "real"]:
            col_type = types.FLOAT
        elif name in ["tinyint", "smallint", "integer", "int"]:
            col_type = types.INTEGER
        elif name in ["bigint"]:
            col_type = types.BIGINT
        elif name in ["decimal"]:
            col_type = types.DECIMAL
            if length:
                precision, scale = length.split(",")
                args = [int(precision), int(scale)]
        elif name in ["char", "varchar"]:
            col_type = types.VARCHAR
            if length:
                args = [int(length)]
        elif name in ["string"]:
            col_type = types.String
        elif name in ["date"]:
            col_type = types.DATE
        elif name in ["timestamp"]:
            col_type = types.TIMESTAMP
        elif name in ["binary", "varbinary"]:
            col_type = types.BINARY
        elif name in ["array", "map", "struct", "row", "json"]:
            col_type = types.String
        else:
            util.warn(f"Did not recognize type '{type_}'")
            col_type = types.NullType
        return col_type(*args)

    def get_foreign_keys(self, connection, table_name, schema=None, **kw):
        # Athena has no support for foreign keys.
        return []  # pragma: no cover

    def get_pk_constraint(self, connection, table_name, schema=None, **kw):
        # Athena has no support for primary keys.
        return []  # pragma: no cover

    def get_indexes(self, connection, table_name, schema=None, **kw):
        # Athena has no support for indexes.
        return []  # pragma: no cover

    def do_rollback(self, dbapi_connection):
        # No transactions for Athena
        pass  # pragma: no cover

    def _check_unicode_returns(self, connection, additional_tests=None):
        # Requests gives back Unicode strings
        return True  # pragma: no cover

    def _check_unicode_description(self, connection):
        # Requests gives back Unicode strings
        return True  # pragma: no cover


class AthenaRestDialect(AthenaDialect):
    driver = "rest"


class AthenaPandasDialect(AthenaDialect):
    driver = "pandas"

    def create_connect_args(self, url):
        from pyathena.pandas.cursor import PandasCursor

        opts = super()._create_connect_args(url)
        opts.update({"cursor_class": PandasCursor})
        return [[], opts]<|MERGE_RESOLUTION|>--- conflicted
+++ resolved
@@ -3,12 +3,7 @@
 from distutils.util import strtobool
 
 import botocore
-<<<<<<< HEAD
-import tenacity
-from sqlalchemy import Integer, exc, schema, types, util
-=======
 from sqlalchemy import exc, schema, types, util
->>>>>>> a7784072
 from sqlalchemy.engine import Engine, reflection
 from sqlalchemy.engine.default import DefaultDialect
 from sqlalchemy.exc import NoSuchTableError
@@ -461,71 +456,6 @@
 
     @reflection.cache
     def get_columns(self, connection, table_name, schema=None, **kw):
-<<<<<<< HEAD
-        raw_connection = self._raw_connection(connection)
-        schema = schema if schema else raw_connection.schema_name
-        query = f"""
-                SELECT
-                  table_schema,
-                  table_name,
-                  column_name,
-                  data_type,
-                  is_nullable,
-                  column_default,
-                  ordinal_position,
-                  comment
-                FROM information_schema.columns
-                WHERE table_schema = '{schema}'
-                AND table_name = '{table_name}'
-                """
-        retry_config = raw_connection.retry_config
-        retry = tenacity.Retrying(
-            retry=retry_if_exception(
-                lambda exc: self._retry_if_data_catalog_exception(  # type: ignore
-                    exc, schema, table_name
-                )
-            ),
-            stop=stop_after_attempt(retry_config.attempt),
-            wait=wait_exponential(
-                multiplier=retry_config.multiplier,
-                max=retry_config.max_delay,
-                exp_base=retry_config.exponential_base,
-            ),
-            reraise=True,
-        )
-        try:
-            return [
-                {
-                    "name": row.column_name,
-                    "type": _TYPE_MAPPINGS.get(
-                        self._get_column_type(row.data_type), NULLTYPE
-                    ),
-                    "nullable": True if row.is_nullable == "YES" else False,
-                    "default": row.column_default
-                    if not self._is_nan(row.column_default)
-                    else None,
-                    "ordinal_position": row.ordinal_position,
-                    "comment": row.comment,
-                }
-                for row in retry(connection.execute, query).fetchall()
-            ]
-        except OperationalError as e:
-            if not self._retry_if_data_catalog_exception(e, schema, table_name):
-                raise NoSuchTableError(table_name) from e
-            else:
-                raise e
-
-    def _retry_if_data_catalog_exception(self, exc, schema, table_name):
-        if not isinstance(exc, OperationalError):
-            return False
-
-        match = self._pattern_data_catlog_exception.search(str(exc))
-        if match and (
-            match.group("schema") == schema or match.group("table") == table_name
-        ):
-            return False
-        return True
-=======
         metadata = self._get_table(connection, table_name, schema=schema, **kw)
         return [
             {
@@ -538,7 +468,6 @@
             }
             for c in metadata.columns
         ]
->>>>>>> a7784072
 
     def _get_column_type(self, type_):
         match = self._pattern_column_type.match(type_)
